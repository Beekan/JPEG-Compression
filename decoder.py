from encoder import generate_indecies_zigzag
import numpy as np
from huffman import decode as h_decode


def huffman_decode(huffcoded, code_dict):
    """
    Decodes a string of a List of 0 and 1
     (same choice for decoder and encoder)
    Args:
        huffcoded : List or String of 0s and 1s code to be sent or stored
        code_dict (dict): dict of symbol : code in binary
    Returns:
        rlcoded (numpy ndarray): 1d array
    """
    return h_decode(huffcoded, code_dict)


def run_length_decode(rlcoded):
    """
    Returns 1D array of serialized dct values from an encoded 1D array.
    Args:
        rlcoded  (numpy ndarray): 1d array
          Encoded in decimal not binary [Kasem]
    Returns:
        serialized (numpy ndarray): 1d array
          has shape (X*box_size*box_size*n_channels,)
    """
    # Local Variables
    serialized = []
    i = 0
    while i < len(rlcoded):
        if rlcoded[i] == 0:
            # found some zeros
            # add n number of zeros to result
            # where n is the subsequent number
            serialized.extend([0]*rlcoded[i+1])
            # take two steps
            i += 2
        else:
            # non-zero number, add it and take one step
            serialized.append(rlcoded[i])
            i += 1
    return np.asarray(serialized)


def deserialize(serialized, n_blocks, box_size=8):
    """
    Removes serialization from quantized DCT values.
    Args:
        serialized (numpy ndarray): 1d array
          has shape (X*box_size*box_size*n_channels,)
        n_blocks (int)
            number of blocks 
        box_size (int)
            size of box used in serialize function
    Returns:
        quantized (numpy ndarray): array of quantized DCT values.
          - should have a shape of (X, box_size, box_size, n_channels)
           with dtype Int
    """
    rows = columns = box_size
    output = np.zeros((n_blocks, rows, columns))
    step = 0
    for matrix in output:
        for i, j in generate_indecies_zigzag(box_size, box_size):
            matrix[i, j] = serialized[step]
            step += 1

    return output


def dequantize(quantized, quantization_table):
    """
    Divides quantization table on DCT output
    Args:
        quantized (numpy ndarray): array of quantized DCT values
        - should have a shape of (X, box_size, box_size, n_channels)
         with dct applied to all of them
        quantization_table (numpy ndarray): quantization table (matrix)
        - should have a shape of (box_size, box_size)
    Returns:
        dct_values (numpy ndarray): array of DCT values.
          same shape as dct_values but element type ints
    """
    # element by ekement multiplication. Equivelant to np.multiply()
    return np.array([block * quantization_table for block in quantized])


def idct(dct_values):
    """
    Applies Inverse Discrete Cosine Transform on DCT values:
    Args:
        dct_values (numpy ndarray): should have a shape of (box_size,box_size)
    Returns:
        sub_image (numpy ndarray): image in pixels
         with same size as input
    """
<<<<<<< HEAD
def idwt(filtered_image,quantization_Array):
    """
    """
=======
    b = dct_values.shape[0]  # block size
    i = j = np.arange(b)
    # basis function

    def basis(u, v):
        return np.dot(np.cos((2*i + 1) * u * np.pi / (2*b)).reshape(-1, 1),
                      np.cos((2*j + 1) * v * np.pi / (2*b)).reshape(1, -1))

    outblock = np.zeros((b, b))

    for x in range(b):
        for y in range(b):
            outblock = outblock + dct_values[x, y] * basis(x, y)

    return outblock

>>>>>>> e3432d69

def apply_idct_to_all(subdivded_dct_values):
    """
    Maps idct to all dct values (transformed images).
    Args:
        subdivided_dct_values (numpy ndarray): array of dct values.
        - should have a shape of (X, box_size, box_size, n_channels).
    Returns:
        divided_image (numpy ndarray): array of divided images
        - should have a shape of (X, box_size, box_size, n_channels)
         with dct applied to all of them
    """
    return np.array([idct(sub_image).round().astype(np.uint8) for
                     sub_image in subdivded_dct_values])


def get_reconstructed_image(divided_image, n_rows, n_cols, box_size=8):
    """
    Gets an array of (box_size,box_size) pixels
    and returns the reconstructed image
    Args:
        divided_image (numpy ndarray, dtype = "uint8"): array of divided images
        n_rows: number of rows or blocks
        n_cols: number of columns in image
            the number of blocks is n_rows*n_cols
        box_size (int): Size of the box sub images
    Returns:
        reconstructed_image (numpy ndarray): Image reconstructed from the array
        of divided images.

    """
    image_reconstructed = np.zeros((n_rows*box_size, n_cols*box_size),
                                   dtype=np.uint8)
    c = 0
    # break down the image into blocks
    for i in range(n_rows):
        for j in range(n_cols):
            image_reconstructed[i*box_size: i*box_size+box_size,
                                j*box_size:j*box_size+box_size] = divided_image[c]
            c += 1

    # If you want to reconvert the output of this function into images,
    #  use the following line:
    #block_image = Image.fromarray(output[idx])

    return image_reconstructed<|MERGE_RESOLUTION|>--- conflicted
+++ resolved
@@ -96,11 +96,6 @@
         sub_image (numpy ndarray): image in pixels
          with same size as input
     """
-<<<<<<< HEAD
-def idwt(filtered_image,quantization_Array):
-    """
-    """
-=======
     b = dct_values.shape[0]  # block size
     i = j = np.arange(b)
     # basis function
@@ -117,7 +112,6 @@
 
     return outblock
 
->>>>>>> e3432d69
 
 def apply_idct_to_all(subdivded_dct_values):
     """
