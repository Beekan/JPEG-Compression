--- conflicted
+++ resolved
@@ -104,16 +104,6 @@
     def basis(u, v):
         return np.dot(np.cos((2*i + 1) * u * np.pi / (2*b)).reshape(-1, 1),
                       np.cos((2*j + 1) * v * np.pi / (2*b)).reshape(1, -1))
-<<<<<<< HEAD
-    
-    outblock = np.zeros((b,b))
-    
-    for x in range(b):
-        for y in range(b):
-            outblock = outblock + dct_values[x,y] * basis(x,y) 
-            
-    return outblock
-=======
 
     outblock = np.zeros((b, b))
 
@@ -123,7 +113,6 @@
 
     return outblock
 
->>>>>>> b20ad368
 
 def apply_idct_to_all(subdivded_dct_values):
     """
@@ -136,13 +125,9 @@
         - should have a shape of (X, box_size, box_size, n_channels)
          with dct applied to all of them
     """
-<<<<<<< HEAD
-    return np.array([idct(sub_image) for sub_image in subdivded_dct_values])
-=======
     return np.array([idct(sub_image).round().astype(np.uint8) for
                      sub_image in subdivded_dct_values])
 
->>>>>>> b20ad368
 
 def get_reconstructed_image(divided_image, n_rows, n_cols, box_size=8):
     """
@@ -159,24 +144,11 @@
         of divided images.
 
     """
-<<<<<<< HEAD
-    image_reconstructed = np.zeros((n_rows*box_size,n_cols*box_size))
-=======
     image_reconstructed = np.zeros((n_rows*box_size, n_cols*box_size))
->>>>>>> b20ad368
     c = 0
     # break down the image into blocks
     for i in range(n_rows):
         for j in range(n_cols):
-<<<<<<< HEAD
-            image_reconstructed[i*box_size: i*box_size+box_size, j*box_size:j*box_size+box_size] = divided_image[c]
-            c += 1
-            
-    # If you want to reconvert the output of this function into images,
-    #  use the following line:
-    #block_image = Image.fromarray(output[idx])
-    
-=======
             image_reconstructed[i*box_size: i*box_size+box_size,
                                 j*box_size:j*box_size+box_size] = divided_image[c]
             c += 1
@@ -185,5 +157,4 @@
     #  use the following line:
     #block_image = Image.fromarray(output[idx])
 
->>>>>>> b20ad368
     return image_reconstructed