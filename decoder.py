--- conflicted
+++ resolved
@@ -1,11 +1,7 @@
 from encoder import generate_indecies_zigzag, __basis_generator
 import numpy as np
 from huffman import decode as h_decode
-<<<<<<< HEAD
-from scipy.signal import lfilter,filtfilt
-=======
 from scipy.signal import lfilter, filtfilt
->>>>>>> 49d9db2e
 
 
 def huffman_decode(huffcoded, code_dict):
