--- conflicted
+++ resolved
@@ -99,21 +99,9 @@
          with same size as input
     """
     b = dct_values.shape[0]  # block size
-<<<<<<< HEAD
 
     outblock = np.zeros((b, b))
 
-=======
-    i = j = np.arange(b)
-    # basis function
-
-    def basis(u, v):
-        return np.dot(np.cos((2*i + 1) * u * np.pi / (2*b)).reshape(-1, 1),
-                      np.cos((2*j + 1) * v * np.pi / (2*b)).reshape(1, -1))
-    
-    outblock = np.zeros((b,b))
-    
->>>>>>> ba42bbd9
     for x in range(b):
         for y in range(b):
             outblock = outblock + dct_values[x,y] * basis(x,y) 
@@ -132,7 +120,6 @@
         - should have a shape of (X, box_size, box_size, n_channels)
          with dct applied to all of them
     """
-<<<<<<< HEAD
     basis = __basis_generator(subdivded_dct_values.shape[1])
     divided_image = np.array([idct(sub_image, basis) for
                               sub_image in subdivded_dct_values])
@@ -142,9 +129,6 @@
     # next we round that cast to an 8bit unsigned integer
     return divided_image.clip(min=0, max=255).round().astype(np.uint8)
 
-=======
-    return np.array([idct(sub_image).round().astype(np.uint8) for sub_image in subdivded_dct_values])
->>>>>>> ba42bbd9
 
 def get_reconstructed_image(divided_image, n_rows, n_cols, box_size=8):
     """
@@ -172,11 +156,6 @@
             
     # If you want to reconvert the output of this function into images,
     #  use the following line:
-<<<<<<< HEAD
     # block_image = Image.fromarray(output[idx])
 
-=======
-    #block_image = Image.fromarray(output[idx])
-    
->>>>>>> ba42bbd9
     return image_reconstructed