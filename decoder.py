--- conflicted
+++ resolved
@@ -151,14 +151,6 @@
         (filtered_image[0].shape[0]*2, filtered_image[0].shape[1]))
     HighPass2_rows[::2, :] = filtered_image[3]
 
-<<<<<<< HEAD
-    for i in range(0, LowPass1_rows.shape[1]):
-        LowPass1_rows[:, i] = lfilter(LPF, 1.0, LowPass1_rows[:, i])
-        LowPass2_rows[:, i] = lfilter(HPF, 1.0, LowPass2_rows[:, i])
-        HighPass1_rows[:, i] = lfilter(LPF, 1.0, HighPass1_rows[:, i])
-        HighPass2_rows[:, i] = lfilter(HPF, 1.0, HighPass2_rows[:, i])
-
-=======
     # apply the inverse filters to the columns
     for i in range(0, LowPass1_rows.shape[1]):
         LowPass1_rows[:, i] = lfilter(LPF, LowPass1_rows[:, i], LPF_center)
@@ -167,7 +159,6 @@
         HighPass2_rows[:, i] = lfilter(HPF, HighPass2_rows[:, i], HPF_center)
 
     # overlay channels and upsamle rows
->>>>>>> 0e17d83f
     LowPass_temp = LowPass1_rows+LowPass2_rows
     LowPass_rows = np.zeros(
         (filtered_image[0].shape[0]*2, filtered_image[0].shape[1]*2))
@@ -177,14 +168,6 @@
     HighPass_rows = np.zeros(
         (filtered_image[0].shape[0]*2, filtered_image[0].shape[1]*2))
     HighPass_rows[:, ::2] = HighPass_temp
-<<<<<<< HEAD
-    #print(LowPass_rows.shape)
-
-    for i in range(0, LowPass_rows.shape[0]):
-        HighPass_rows[i, :] = lfilter(HPF, 1.0, HighPass_rows[i, :])
-        LowPass_rows[i, :] = lfilter(LPF, 1.0, LowPass_rows[i, :])
-    return HighPass_rows+LowPass_rows
-=======
 
     # apply the inverse filters to the rows
     for i in range(0, LowPass_rows.shape[0]):
@@ -192,7 +175,6 @@
         LowPass_rows[i, :] = lfilter(LPF, LowPass_rows[i, :], LPF_center)
 
     return HighPass_rows + LowPass_rows
->>>>>>> 0e17d83f
 
 
 def apply_idct_to_all(subdivded_dct_values):
