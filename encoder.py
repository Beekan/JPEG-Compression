--- conflicted
+++ resolved
@@ -65,16 +65,10 @@
 
     # If you want to reconvert the output of this function into images,
     #  use the following line:
-<<<<<<< HEAD
     # block_image = Image.fromarray(output[idx])
 
     return image_blocks, n_rows, n_cols
 
-=======
-    #block_image = Image.fromarray(output[idx])
-    
-    return np.asarray(image_blocks), n_rows, n_cols
->>>>>>> ba42bbd9
 
 def __basis_generator(b=8):
     """
