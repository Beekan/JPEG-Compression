import numpy as np
import pandas as pd
from huffman import encode as h_encode
from scipy.signal import lfilter


def reshape_image(image, box_size=8):
    """
    Gets an image of arbitrary size
    and returns a reshaped array of (box_size, box_size) elements
    Args:
        image (PIL image): original image that needs to be reshaped and
                            grayscaled
        box_size (int): Size of the box sub images
    Returns:
        image_array (numpy ndarray, dtype = "uint8"): image reshaped to m x m 
        np array.
    """
    # convert image to Greyscale to smiplify the operations
    image = image.convert('L')

    n_rows = np.int(np.floor(image.size[0]/box_size))
    n_cols = np.int(np.floor(image.size[1]/box_size))

    image = image.resize((n_rows*box_size, n_cols*box_size))

    image_array = np.asarray(image)  # convert image to numpy array
    return image_array


def get_sub_images(image_array, box_size=8):
    """
    Gets a grayscale image and returns an array of (box_size, box_size)
    elements
    Args:
        image_array (numpy ndarray): Image input we want to divide to box sub_images.
         Should have shape (length, width, n_channels) where length = width
          e. g. n_channels = 3 for RGB
         box_size (int): Size of the box sub images
    Returns:
        divided_image (numpy ndarray, dtype = "uint8"): array of divided images
         - should have a shape of (X, box_size, box_size, n_channels).
        n_rows: number of rows or blocks
        n_cols: number of columns in image
          the number of blocks is n_rows*n_cols
    """
    n_rows = np.int(image_array.shape[0]/box_size)
    n_cols = np.int(image_array.shape[1]/box_size)

    # make the image into a square to simplify operations based
    #  on the smaller dimension
    # d = min(n_cols, n_rows)

    # Note: images are converted to uint8 datatypes since they range between
    #  0-255. different datatypes might misbehave (based on my trials)
    image_blocks = np.asarray([np.zeros((box_size, box_size), dtype='uint8')
                               for i in range(n_rows*n_cols)], dtype='uint8')

    # break down the image into blocks
    c = 0
    for i in range(n_rows):
        for j in range(n_cols):
            image_blocks[c] = image_array[i*box_size: i*box_size+box_size,
                                          j*box_size:j*box_size+box_size]
            c += 1

    # If you want to reconvert the output of this function into images,
    #  use the following line:
    #block_image = Image.fromarray(output[idx])

    return image_blocks, n_rows, n_cols

def __basis_generator(b=8):
    """
        Helper local function to generate dct basis and cache them
        if the basis is calculated before it gets re-used again
        Args:
            b (int): Size of the box sub images
        Returns: basis (function): function that takes u,v and returns the 
                                basis matrix and caches it 
    """
    i = j = np.arange(b)
    basis_cache = {}
    def helper(u,v):
        base = basis_cache.get((u,v), None)
        if base is None:
            base =  np.dot(np.cos((2*i + 1) * u * np.pi / (2*b)).reshape(-1, 1),
                      np.cos((2*j + 1) * v * np.pi / (2*b)).reshape(1, -1))
            basis_cache[(u,v)] = base 
        return base
    return lambda u, v: helper(u,v)


def dct(sub_image, basis):
    """
    Applies Discrete Cosine Transform on a square image:
    Args:
        sub_image (numpy ndarray): should have a shape of (box_size,box_size)
    Returns:
        transformed_sub_image (numpy ndarray): image in DCT domain
         with same size as input
    """
    b = sub_image.shape[0]  # block size

    def scale(idx):
        return 2 if idx == 0 else 1
    outblock = np.zeros((b, b))

    for u in range(b):
        for v in range(b):
            outblock[u, v] =\
                np.sum(basis(u, v) * sub_image) / \
                (b**2/4) / scale(u) / scale(v)

    return outblock


def apply_dct_to_all(subdivded_image):
    """
    Maps dct to all subimages
    Args:
        divided_image (numpy ndarray): array of divided images
        - should have a shape of (X, box_size, box_size, n_channels).
    Returns:
        dct_divided_image (numpy ndarray): array of divided images
        - should have a shape of (X, box_size, box_size, n_channels)
         with dct applied to all of them
    """
<<<<<<< HEAD
    return np.array([dct(sub_image) for sub_image in subdivded_image])
=======
    basis = __basis_generator(subdivded_image.shape[1])
    return np.array([dct(sub_image, basis) for sub_image in subdivded_image])
>>>>>>> e7431d69

def dwt(image,quantization_Array):
    """
    Gets an image of arbitrary size
    and return an array of the same size containing 4 different versions of the image
    by filtering the rows and colums using a low pass or a high pass filter with the
    different combinations and quantized by the quantization array
    Args:
        image (numpy ndarray): Image input we want to transform.
         Should have shape (length, width)

         quantization_Array (List of ints): An array that contains four values
         for the quantization of each image
        should be 1D and have 4 elements
    Returns:
        filtered_image (numpy ndarray): array of the 4 images [LL,LH,HL,HH]
         - should have a shape of (X, box_size, box_size).

    """
    # Create the high pass and low pass filters
    LPF = [-0.125, 0.25, 0.75, 0.25, -0.125]
    HPF = [-0.5, 1, -0.5]

    #change the array into a box array
    image_array = np.asarray(image)
    nrow = np.int(image_array.shape[0])
    ncol = np.int(image_array.shape[1])
    nrow=min(nrow,ncol)
    ncol=nrow
    image_array=image_array[0:nrow,0:ncol]

    #create an array that will contain the 4 different types of the image
    LL=np.zeros((nrow,ncol))
    LH=np.zeros((nrow,ncol))
    HL=np.zeros((nrow,ncol))
    HH=np.zeros((nrow,ncol))
    LowPass_rows=np.zeros((nrow,ncol))
    HighPass_rows=np.zeros((nrow,ncol))
    filtered_image=[LL,LH,HL,HH]
    #filtering the rows using a low pass and high pass filters 
    for i in range(0,nrow):
        LowPass_rows[i,:]=lfilter(LPF,1.0,image_array[i,:])
        HighPass_rows[i,:]=lfilter(HPF,1.0,image_array[i,:])
    for i in range(0,ncol):
        LL[:,i]=lfilter(LPF,1.0,LowPass_rows[:,i])
        LH[:,i]=lfilter(HPF,1.0,LowPass_rows[:,i])
        HL[:,i]=lfilter(LPF,1.0,HighPass_rows[:,i])
        HH[:,i]=lfilter(HPF,1.0,HighPass_rows[:,i])
        
    #downsampling by 2 on both rows and columns
    for i in range(0,len(filtered_image)):
        filtered_image[i]=filtered_image[i][1:filtered_image[i].shape[0]:2,1:filtered_image[i].shape[1]:2]
        filtered_image[i]=filtered_image[i]/quantization_Array[i]

    return filtered_image


def dwt_levels(filtered_image, Levels, quantization_Array):
    """
    Gets an array of 4 elements (the output of the dwt function)
    and return an array by replacing the elements of the list that are addressed through the
    Levels array by dwt versions of them (replace 1 element with a List of 4 elements)

    Args:
        filtered_image (numpy ndarray): The output of the dwt function that would be decomposed further.
         should have 4 elements

        quantization_Array (List): An array that contains four values for the quantization of each image
        should have 4 elemets

        Levels (a list of lists): The parts of the image that will be decomposed further.
        The Levels list should look like this [[0],[0,1],[1]]
        The above list means that the LL image would be decomposed again,
        then the new LH that was created from the LL image would be decomposed
        again, then the LH of the original image would be decomposed
        Adressing should use this code below
        LL:0
        LH:1
        HL:2
        HH:3

    """
    for i in range(0, len(Levels)):

        if len(Levels[i]) > i+1:
            raise Exception(
                'The Array is not sorted correctly.An element that does not exist is called. The value of the subarray was: {}'.format(Levels[i]))

        if len(Levels[i]) > 3:
            raise Exception(
                'The length of each subarray should not exceed 3. The value of the subarray was: {}'.format(Levels[i]))

        if len(Levels[i]) == 1:

            filtered_image[Levels[i][0]] = dwt(
                filtered_image[Levels[i][0]], quantization_Array)

        if len(Levels[i]) == 2:

            filtered_image[Levels[i][0]][Levels[i][1]] = dwt(
                filtered_image[Levels[i][0]][Levels[i][1]], quantization_Array)

        if len(Levels[i]) == 3:

            filtered_image[Levels[i][0]][Levels[i][1]][Levels[i][2]] = dwt(
                filtered_image[Levels[i][0]][Levels[i][1]][Levels[i][2]], quantization_Array)


def quantize(dct_divided_image, quantization_table):
    """
    Multiplies quantization table on DCT output
    Args:
        dct_divided_image (numpy ndarray): array of divided images
        - should have a shape of (n_blocks, box_size, box_size, n_channels)
         with dct applied to all of them
        quantization_table (numpy ndarray): quantization table (matrix)
        - should have a shape of (box_size, box_size)
    Returns:
        quantized_dct_image (numpy ndarray): array of quantized image.
          same shape as dct_divided_image but element type ints
    """
    return np.array([(sub_image / quantization_table).round().astype(int)
                     for sub_image in dct_divided_image])


def generate_indecies_zigzag(rows=8, cols=8):
    """
    Gets the dimensions of an array, typically a square matrix,
    and returns an array of indecies for zigzag traversal

    NOTE:
    -This function imagines the matrix as a 4 wall room
    -Needed for the serialize and deserialized functions
    """
    # initial indecies
    i = j = 0
    # This is to change the style of traversing the matrix
    going_up = True

    forReturn = [[0, 0] for i in range(rows*cols)]

    for step in range(rows*cols):
        # take a step up
        i_new, j_new = (i-1, j+1) if going_up else (i+1, j-1)

        forReturn[step] = [i, j]
        if i_new >= rows:
            # you hit the ground
            j += 1
            going_up = not going_up
        elif j_new >= cols:
            # you hit the right wall
            i += 1
            going_up = not going_up
        elif i_new < 0:
            # you hit the ceiling
            j += 1
            going_up = not going_up
        elif j_new < 0:
            # you hit the right wall
            i += 1
            going_up = not going_up
        elif i_new == rows and j_new == cols:
            # you are done
            assert step == (rows*cols - 1)
        else:
            i, j = i_new, j_new

    return forReturn

def dwt_serialize(filtered_image,output,length):
    """
    This function takes the output of the dwt_levels and serializes the list.
    The serialization is done by order of apperance in the filtered_image
    e.g.:[[LL,LH,HL,HH],LH,HL,HH] 
    is serialized by taking the first element , if found to be a list then the elements within this list
    would each be serialized and appended to to the output list, if found to be a numpy array then it would be serialized 
    without further steps.

    args:
    filtered_image(list): This should be a list that can contain either numpy arrays or a list of numpy arrays 
    output(list): should be passed as an empty list that will contain the final serialized data of the image
    length(list):should be passed as an empty list that will contain the serialized length of each numpy array within the filtered_image


    """
    for i in filtered_image:
        if isinstance(i,list):
            #append the output of the recursion to the main arguments (output,length)
            output_temp,length_temp=dwt_serialize(i,[],[])
            output+=output_temp
            length+=length_temp
        else: 
            #append the data of the serialized elements to the main arguments(output,length)
            output=output+(serialize(i,True).tolist())
            length=length+[len(serialize(i,True).tolist())]
    return output,length

<<<<<<< HEAD
def serialize(quantized_dct_image,jpeg2000):
=======
def serialize(quantized_dct_image, jpeg2000=False):
>>>>>>> e7431d69
    """
    Serializes the quantized image
    Args:
        quantized_dct_image (numpy ndarray): array of quantized image.
          - should have a shape of (X, box_size, box_size, n_channels)
           with dtype Int
    Returns:
        serialized (numpy ndarray): 1d array
          has shape (X*box_size*box_size*n_channels,)
    """
    # All about resizing right.

    # This approach is simple. While travelling the matrix in the usual
    #  fashion, on basis of parity of the sum of the indices of the element,
    #  add that particular element to the list either at the beginning or
    #  at the end if sum of i and j is either even or odd respectively.
    #  Print the solution list as it is.

    if not jpeg2000:
        rows, columns = quantized_dct_image[0].shape
        output = np.zeros(len(quantized_dct_image)*rows*columns, dtype='int')
<<<<<<< HEAD
        for matrix in quantized_dct_image:
            step = 0
=======
        step = 0
        for matrix in quantized_dct_image:
>>>>>>> e7431d69
            for i, j in generate_indecies_zigzag(rows, columns):
                output[step] = matrix[i, j]
                step += 1
    else:
        rows, columns = quantized_dct_image.shape
        output = np.zeros(rows*columns, dtype='int')
        step = 0
        for i, j in generate_indecies_zigzag(rows, columns):
            output[step] = quantized_dct_image[i, j]
            step += 1

    
    return output

def run_length_code(serialized):
    """
    Applied run length coding to the serialized image.
    Args:
        serialized (numpy ndarray): 1d array
          has shape (X*box_size*box_size*n_channels,)
    Returns:
        rlcoded  (numpy ndarray): 1d array
          Encoded in decimal not binary [Kasem]
    """
    # Local Variables
    max_len = 255  # we do not want numbers bigger than 255
    rlcoded = []
    zero_count = 0  # counter for zeros
    # logic
    for number in serialized:
        if number == 0:
            zero_count += 1
            if zero_count == max_len:
                # max number of zeros reached
                rlcoded.append(0)  # indicator of zeros
                rlcoded.append(zero_count)  # number of zeros
                zero_count = 0
        else:
            if zero_count > 0:
                rlcoded.append(0)
                rlcoded.append(zero_count)
                zero_count = 0
            rlcoded.append(number)
    # for handeling trailing zeros
    if zero_count > 0:
        rlcoded.append(0)
        rlcoded.append(zero_count)
    # logic
    return np.asarray(rlcoded)


def huffman_encode(rlcoded):
    """
    Encodes The run-length coded again with Huffman coding.
    returns a string of a List of 0 and 1
     (same choice for decoder and encoder)
    Args:
        rlcoded (numpy ndarray): 1d array
    Returns:
        huffcoded : List or String of 0s and 1s code to be sent or stored
        code_dict (dict): dict of symbol : code in binary
    """
    # get a dictionary of the frequency of each symbol
    counts_dict = dict(pd.Series(rlcoded).value_counts())
    # get the huffman encoding dictionary / map
    code_dict = h_encode(counts_dict)
    # list of strings to one joined string
    # encode each symbol to a string of zeros and ones and stitch together
    huffcoded = ''.join([code_dict[i] for i in rlcoded])
    return huffcoded, code_dict<|MERGE_RESOLUTION|>--- conflicted
+++ resolved
@@ -126,12 +126,8 @@
         - should have a shape of (X, box_size, box_size, n_channels)
          with dct applied to all of them
     """
-<<<<<<< HEAD
-    return np.array([dct(sub_image) for sub_image in subdivded_image])
-=======
     basis = __basis_generator(subdivded_image.shape[1])
     return np.array([dct(sub_image, basis) for sub_image in subdivded_image])
->>>>>>> e7431d69
 
 def dwt(image,quantization_Array):
     """
@@ -330,11 +326,7 @@
             length=length+[len(serialize(i,True).tolist())]
     return output,length
 
-<<<<<<< HEAD
-def serialize(quantized_dct_image,jpeg2000):
-=======
 def serialize(quantized_dct_image, jpeg2000=False):
->>>>>>> e7431d69
     """
     Serializes the quantized image
     Args:
@@ -356,13 +348,8 @@
     if not jpeg2000:
         rows, columns = quantized_dct_image[0].shape
         output = np.zeros(len(quantized_dct_image)*rows*columns, dtype='int')
-<<<<<<< HEAD
-        for matrix in quantized_dct_image:
-            step = 0
-=======
         step = 0
         for matrix in quantized_dct_image:
->>>>>>> e7431d69
             for i, j in generate_indecies_zigzag(rows, columns):
                 output[step] = matrix[i, j]
                 step += 1
