import numpy as np
import pandas as pd
from huffman import encode as h_encode


def get_sub_images(image, box_size=8):
    """
    Gets an images of arbitrary size
    and return a reshaped array of (box_size, box_size) elements
    Args:
        image (numpy ndarray): Image input we want to divide to box sub_images.
         Should have shape (length, width, n_channels)
          e. g. n_channels = 3 for RGB
         box_size (int): Size of the box sub images
    Returns:
        divided_image (numpy ndarray, dtype = "uint8"): array of divided images
         - should have a shape of (X, box_size, box_size, n_channels).

    """
    # convert image to Greyscale to smiplify the operations
    image = image.convert('L')

    nrow = np.int(np.floor(image.size[0]/box_size))
    ncol = np.int(np.floor(image.size[1]/box_size))

    # make the image into a square to simplify operations based
    #  on the smaller dimension
    d = min(ncol, nrow)
<<<<<<< HEAD
    image = image.resize((nrow*8, ncol*8))
=======
    image = image.resize((nrow*box_size, ncol*box_size))
>>>>>>> 10839863

    image_array = np.asarray(image)  # convert image to numpy array

    # Note: images are converted to uint8 datatypes since they range between
    #  0-255. different datatypes might misbehave (based on my trials)
    image_blocks = np.asarray([np.zeros((8, 8), dtype='uint8')
                               for i in range(d)], dtype='uint8')

    # break down the image into blocks
    for i in range(0, d):
        image_blocks[i] = image_array[i*box_size: i*box_size+box_size,
                                      i*box_size:i*box_size+box_size]

    # If you want to reconvert the output of this function into images,
    #  use the following line:
    #block_image = Image.fromarray(output[idx])

    return image_blocks


def dct(sub_image):
    """
    Applies Discrete Cosine Transform on a square image:
    Args:
        sub_image (numpy ndarray): should have a shape of (box_size,box_size)
    Returns:
        transformed_sub_image (numpy ndarray): image in DCT domain
         with same size as input
    """
    b = sub_image.shape[0]  # block size
    i = j = np.arange(b)
    # basis function
<<<<<<< HEAD
    def basis(u, v):
        return np.dot(np.cos((2*i + 1) * u * np.pi / (2*b)).reshape(-1, 1),
          np.cos((2*j + 1) * v * np.pi / (2*b)).reshape(1, -1))
    # scaling function
    def scale(idx): 
=======

    def basis(u, v):
        return np.dot(np.cos((2*i + 1) * u * np.pi / (2*b)).reshape(-1, 1),
                      np.cos((2*j + 1) * v * np.pi / (2*b)).reshape(1, -1))
    # scaling function

    def scale(idx):
>>>>>>> 10839863
        return 2 if idx == 0 else 1
    outblock = np.zeros((b, b))

    for u in range(b):
        for v in range(b):
            outblock[u, v] =\
                np.sum(basis(u, v) * sub_image) / \
                (b**2/4) / scale(u) / scale(v)

    return outblock


def apply_dct_to_all(subdivded_image):
    """
    Maps dct to all subimages
    Args:
        divided_image (numpy ndarray): array of divided images
        - should have a shape of (X, box_size, box_size, n_channels).
    Returns:
        dct_divided_image (numpy ndarray): array of divided images
        - should have a shape of (X, box_size, box_size, n_channels)
         with dct applied to all of them
    """
    return np.array([dct(sub_image) for sub_image in subdivded_image])


def quantize(dct_divided_image, quantization_table):
    """
    Multiplies quantization table on DCT output
    Args:
        dct_divided_image (numpy ndarray): array of divided images
        - should have a shape of (n_blocks, box_size, box_size, n_channels)
         with dct applied to all of them
        quantization_table (numpy ndarray): quantization table (matrix)
        - should have a shape of (box_size, box_size)
    Returns:
        quantized_dct_image (numpy ndarray): array of quantized image.
          same shape as dct_divided_image but element type ints
    """
    return np.array([sub_image // quantization_table for sub_image in
                     dct_divided_image])

def generate_indecies_zigzag(rows = 8, cols = 8):
    """
    Gets the dimensions of an array, typically a square matrix,
    and returns an array of indecies for zigzag traversal
    
    NOTE:
    -This function imagines the matrix as a 4 wall room
    -Needed for the serialize and deserialized functions
    """
    #initial indecies
    i = j = 0
    #This is to change the style of traversing the matrix
    going_up = True
    
    forReturn = [[0,0] for i in range(rows*cols)]
    
    for step in range(rows*cols):
        # take a step up
        i_new, j_new = (i-1, j+1) if going_up else (i+1, j-1)
        
        forReturn[step] = [i,j]
        if i_new >= rows:
            # you hit the ground
            j += 1
            going_up = not going_up
        elif j_new >= cols:
            # you hit the right wall
            i += 1
            going_up = not going_up
        elif i_new < 0:
            # you hit the ceiling
            j += 1
            going_up = not going_up
        elif j_new < 0:
            # you hit the right wall
            i += 1
            going_up = not going_up
        elif i_new == rows and j_new == cols:
            # you are done
            assert step == (rows*cols -1)
        else:
            i, j = i_new, j_new
        
    return forReturn

def serialize(quantized_dct_image):
    """
    Serializes the quantized image
    Args:
        quantized_dct_image (numpy ndarray): array of quantized image.
          - should have a shape of (X, box_size, box_size, n_channels)
           with dtype Int
    Returns:
        serialized (numpy ndarray): 1d array
          has shape (X*box_size*box_size*n_channels,)
    """
    # All about resizing right.

    # This approach is simple. While travelling the matrix in the usual
    #  fashion, on basis of parity of the sum of the indices of the element,
    #  add that particular element to the list either at the beginning or
    #  at the end if sum of i and j is either even or odd respectively.
    #  Print the solution list as it is.
    rows, columns = quantized_dct_image[0].shape
    output = np.zeros(len(quantized_dct_image)*rows*columns, dtype='int')
<<<<<<< HEAD
    c = 0
    for matrix in quantized_dct_image:
        intermediate = [[] for i in range(rows+columns-1)]

        for i in range(rows):
            for j in range(columns):
                sum_ = i+j
                if(sum_ % 2 == 0):

                    # add at beginning
                    intermediate[sum_].insert(0, matrix[i][j])
                else:

                    # add at end of the list
                    intermediate[sum_].append(matrix[i][j])

        for i in intermediate:
            for j in i:
                output[c] = j
                c += 1

    return output
=======
    

    for matrix in quantized_dct_image:
        step = 0
        for i, j in generate_indecies_zigzag(rows, columns):
            output[step] = matrix[i,j] 
            step += 1
    
    
>>>>>>> 10839863

    return output

def run_length_code(serialized):
    """
    Applied run length coding to the serialized image.
    Args:
        serialized (numpy ndarray): 1d array
          has shape (X*box_size*box_size*n_channels,)
    Returns:
        rlcoded  (numpy ndarray): 1d array
          Encoded in decimal not binary [Kasem]
    """
    # Local Variables
    max_len = 255  # we do not want numbers bigger than 255
    rlcoded = []
    zero_count = 0
    # Local Variables
    #
    # logic
    for number in serialized:
        if number == 0:
            zero_count += 1
            if zero_count == max_len:
                rlcoded.append(0)
                rlcoded.append(zero_count)
                zero_count = 0
        else:
            if zero_count > 0:
                rlcoded.append(0)
                rlcoded.append(zero_count)
                zero_count = 0
            rlcoded.append(number)
    # logic
    return np.asarray(rlcoded)



def huffman_encode(rlcoded):
    """
    Encodes The run-length coded again with Huffman coding.
    returns a string of a List of 0 and 1
     (same choice for decoder and encoder)
    Args:
        rlcoded (numpy ndarray): 1d array
    Returns:
        huffcoded : List or String of 0s and 1s code to be sent or stored
        code_dict (dict): dict of symbol : code in binary
    """
<<<<<<< HEAD
    counts_dict = dict(pd.Series(rlcoded).value_counts)
=======
    counts_dict = dict(pd.Series(rlcoded).value_counts())
>>>>>>> 10839863
    code_dict = h_encode(counts_dict)
    # list of strings to one joined string
    huffcoded = ''.join([code_dict[i] for i in rlcoded])
    return huffcoded, code_dict<|MERGE_RESOLUTION|>--- conflicted
+++ resolved
@@ -26,11 +26,7 @@
     # make the image into a square to simplify operations based
     #  on the smaller dimension
     d = min(ncol, nrow)
-<<<<<<< HEAD
-    image = image.resize((nrow*8, ncol*8))
-=======
     image = image.resize((nrow*box_size, ncol*box_size))
->>>>>>> 10839863
 
     image_array = np.asarray(image)  # convert image to numpy array
 
@@ -63,13 +59,6 @@
     b = sub_image.shape[0]  # block size
     i = j = np.arange(b)
     # basis function
-<<<<<<< HEAD
-    def basis(u, v):
-        return np.dot(np.cos((2*i + 1) * u * np.pi / (2*b)).reshape(-1, 1),
-          np.cos((2*j + 1) * v * np.pi / (2*b)).reshape(1, -1))
-    # scaling function
-    def scale(idx): 
-=======
 
     def basis(u, v):
         return np.dot(np.cos((2*i + 1) * u * np.pi / (2*b)).reshape(-1, 1),
@@ -77,7 +66,6 @@
     # scaling function
 
     def scale(idx):
->>>>>>> 10839863
         return 2 if idx == 0 else 1
     outblock = np.zeros((b, b))
 
@@ -185,30 +173,6 @@
     #  Print the solution list as it is.
     rows, columns = quantized_dct_image[0].shape
     output = np.zeros(len(quantized_dct_image)*rows*columns, dtype='int')
-<<<<<<< HEAD
-    c = 0
-    for matrix in quantized_dct_image:
-        intermediate = [[] for i in range(rows+columns-1)]
-
-        for i in range(rows):
-            for j in range(columns):
-                sum_ = i+j
-                if(sum_ % 2 == 0):
-
-                    # add at beginning
-                    intermediate[sum_].insert(0, matrix[i][j])
-                else:
-
-                    # add at end of the list
-                    intermediate[sum_].append(matrix[i][j])
-
-        for i in intermediate:
-            for j in i:
-                output[c] = j
-                c += 1
-
-    return output
-=======
     
 
     for matrix in quantized_dct_image:
@@ -218,7 +182,6 @@
             step += 1
     
     
->>>>>>> 10839863
 
     return output
 
@@ -256,7 +219,6 @@
     return np.asarray(rlcoded)
 
 
-
 def huffman_encode(rlcoded):
     """
     Encodes The run-length coded again with Huffman coding.
@@ -268,11 +230,7 @@
         huffcoded : List or String of 0s and 1s code to be sent or stored
         code_dict (dict): dict of symbol : code in binary
     """
-<<<<<<< HEAD
-    counts_dict = dict(pd.Series(rlcoded).value_counts)
-=======
     counts_dict = dict(pd.Series(rlcoded).value_counts())
->>>>>>> 10839863
     code_dict = h_encode(counts_dict)
     # list of strings to one joined string
     huffcoded = ''.join([code_dict[i] for i in rlcoded])
