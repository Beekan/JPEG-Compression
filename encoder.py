import numpy as np
import pandas as pd
from huffman import encode as h_encode


def lfilter(taps, array, filter_centre):
    """
    Applies a FIR filter with symmetric and periodic padding
    M. Rabbani, R. Joshi described the mentioned padding.
    Args:
        taps (list): taps of the FIR filter
        array (np.ndarray): array to be filtered.
        filter_centre (int):the index of the origin tap
            i.e. the index corresponding to h(0), used for padding
    Returns 
        filtered_arrat (np.ndarray): filtered array.
                                    same length as array.
    """
    arr = array.copy()
    left_pad_len = len(taps) - filter_centre - 1
    right_pad_len = filter_centre
    arr = np.concatenate(
        (array[1:1+left_pad_len][::-1], array,
         array[-right_pad_len-1:-1][::-1]))
    return np.convolve(arr, taps[::-1], 'valid')


def reshape_image(image, box_size=8):
    """
    Gets an image of arbitrary size
    and returns a reshaped array of (box_size, box_size) elements
    Args:
        image (PIL image): original image that needs to be reshaped and
                            grayscaled
        box_size (int): Size of the box sub images
    Returns:
        image_array (numpy ndarray, dtype = "uint8"): image reshaped to m x m
        np array.
    """
    # convert image to Greyscale to smiplify the operations
    image = image.convert('L')

    n_rows = np.int(np.floor(image.size[0]/box_size))
    n_cols = np.int(np.floor(image.size[1]/box_size))

    image = image.resize((n_rows*box_size, n_cols*box_size))

    image_array = np.asarray(image)  # convert image to numpy array
    return image_array


def get_sub_images(image_array, box_size=8):
    """
    Gets a grayscale image and returns an array of (box_size, box_size)
    elements
    Args:
        image_array (numpy ndarray): Image input we want to divide to box
                                     sub_images.
         Should have shape (length, width, n_channels) where length = width
          e. g. n_channels = 3 for RGB
         box_size (int): Size of the box sub images
    Returns:
        divided_image (numpy ndarray, dtype = "uint8"): array of divided images
         - should have a shape of (X, box_size, box_size, n_channels).
        n_rows: number of rows or blocks
        n_cols: number of columns in image
          the number of blocks is n_rows*n_cols
    """
    n_rows = np.int(image_array.shape[0]/box_size)
    n_cols = np.int(image_array.shape[1]/box_size)

    # make the image into a square to simplify operations based
    #  on the smaller dimension
    # d = min(n_cols, n_rows)

    # Note: images are converted to uint8 datatypes since they range between
    #  0-255. different datatypes might misbehave (based on my trials)
    image_blocks = np.asarray([np.zeros((box_size, box_size), dtype='uint8')
                               for i in range(n_rows*n_cols)], dtype='uint8')

    # break down the image into blocks
    c = 0
    for i in range(n_rows):
        for j in range(n_cols):
            image_blocks[c] = image_array[i*box_size: i*box_size+box_size,
                                          j*box_size:j*box_size+box_size]
            c += 1

    # If you want to reconvert the output of this function into images,
    #  use the following line:
    # block_image = Image.fromarray(output[idx])

    return image_blocks, n_rows, n_cols


def __basis_generator(b=8):
    """
        Helper local function to generate dct basis and cache them
        if the basis is calculated before it gets re-used again
        Args:
            b (int): Size of the box sub images
        Returns: basis (function): function that takes u,v and returns the
                                basis matrix and caches it
    """
    i = j = np.arange(b)
    basis_cache = {}

    def helper(u, v):
        base = basis_cache.get((u, v), None)
        if base is None:
            base = np.dot(np.cos((2*i + 1) * u * np.pi / (2*b)).reshape(-1, 1),
                          np.cos((2*j + 1) * v * np.pi / (2*b)).reshape(1, -1))
            basis_cache[(u, v)] = base
        return base
    return lambda u, v: helper(u, v)


def dct(sub_image, basis):
    """
    Applies Discrete Cosine Transform on a square image:
    Args:
        sub_image (numpy ndarray): should have a shape of (box_size,box_size)
    Returns:
        transformed_sub_image (numpy ndarray): image in DCT domain
         with same size as input
    """
    b = sub_image.shape[0]  # block size

    def scale(idx):
        return 2 if idx == 0 else 1
    outblock = np.zeros((b, b))

    for u in range(b):
        for v in range(b):
            outblock[u, v] =\
                np.sum(basis(u, v) * sub_image) / \
                (b**2/4) / scale(u) / scale(v)

    return outblock


def apply_dct_to_all(subdivded_image):
    """
    Maps dct to all subimages
    Args:
        divided_image (numpy ndarray): array of divided images
        - should have a shape of (X, box_size, box_size, n_channels).
    Returns:
        dct_divided_image (numpy ndarray): array of divided images
        - should have a shape of (X, box_size, box_size, n_channels)
         with dct applied to all of them
    """
    basis = __basis_generator(subdivded_image.shape[1])
    return np.array([dct(sub_image, basis) for sub_image in subdivded_image])


def check_image(image):
    """
    Check if the image has valid dimensions and if not would resize the image
    to valid dimensions
    (valid dimensions are the divisble by 8 on rows and columns since the max
     level of decompostion is 3)
    Args:
        image (PIL): image input from the user
    Returns:
        image_array()
    """
    rows, cols = image.size
    n_rows = round(rows/8) * 8
    n_cols = round(cols/8) * 8
    d = min(n_rows, n_cols)
    image = image.resize((d, d))
    image_array = np.asarray(image)
    return image_array


def dwt(image_array, quantization_Array):
    """
    Gets an image of arbitrary size
    and return an array of the same size containing 4 different versions of the
    image by filtering the rows and colums using a low pass or a high pass
    filter with the different combinations and quantized by the quantization
    array
    Args:
        image_array (numpy ndarray): Image input we want to transform.
         Should have shape (length, width)

         quantization_Array (List of ints): An array that contains four values
         for the quantization of each image
        should be 1D and have 4 elements
    Returns:
        filtered_image (numpy ndarray): array of the 4 images [LL,LH,HL,HH]
         - should have a shape of (X, box_size, box_size).

    """
    # Create the high pass and low pass filters
    # both filters are non-causal
    # symmetric
    #     [-2,       -1,    0,    1,      2]
    LPF = [-0.125, 0.25, 0.75, 0.25, -0.125]
    LPF_center = 2

    #     [  -2,-1,    0]
    HPF = [-0.5, 1, -0.5]
    HPF_center = 2

    nrow, ncol = image_array.shape

    # create an array that will contain the 4 different subbands of the image
    LL = np.zeros((nrow, ncol))
    LH = np.zeros((nrow, ncol))
    HL = np.zeros((nrow, ncol))
    HH = np.zeros((nrow, ncol))
    filtered_image = [LL, LH, HL, HH]

    # filtering the rows using a low pass and high pass filters
    LowPass_rows = np.zeros((nrow, ncol))
    HighPass_rows = np.zeros((nrow, ncol))
    for i in range(0, nrow):
<<<<<<< HEAD
        LowPass_rows[i, :] = lfilter(LPF, 1.0, image_array[i, :])
        HighPass_rows[i, :] = lfilter(HPF, 1.0, image_array[i, :])
    #for i in range(0, len(filtered_image)):
     #   filtered_image[i] = filtered_image[i][0:filtered_image[i].shape[0]:2,:]
    for i in range(0, ncol):
        LL[:, i] = lfilter(LPF, 1.0, LowPass_rows[:, i])
        LH[:, i] = lfilter(HPF, 1.0, LowPass_rows[:, i])
        HL[:, i] = lfilter(LPF, 1.0, HighPass_rows[:, i])
        HH[:, i] = lfilter(HPF, 1.0, HighPass_rows[:, i])
=======
        LowPass_rows[i, :] = lfilter(LPF, image_array[i, :], LPF_center)
        HighPass_rows[i, :] = lfilter(HPF, image_array[i, :], HPF_center)

    # down sample rows.
    # which means we will have half the number of columns
    for i in range(0, len(filtered_image)):
        filtered_image[i] = filtered_image[i][:, ::2]

    # apply filters accross columns
    for i in range(0, ncol):
        LL[:, i] = lfilter(LPF, LowPass_rows[:, i], LPF_center)
        LH[:, i] = lfilter(HPF, LowPass_rows[:, i], HPF_center)
        HL[:, i] = lfilter(LPF, HighPass_rows[:, i], LPF_center)
        HH[:, i] = lfilter(HPF, HighPass_rows[:, i], HPF_center)
>>>>>>> 0e17d83f

    # down sample columns and quantize
    for i in range(0, len(filtered_image)):
<<<<<<< HEAD
        filtered_image[i] = filtered_image[i][0:filtered_image[i].shape[0]:2,0:filtered_image[i].shape[1]:2]
        filtered_image[i] = round(filtered_image[i]/quantization_Array[i])
=======
        filtered_image[i] = filtered_image[i][::2, :]
        filtered_image[i] = np.round(
            filtered_image[i]/quantization_Array[i]).astype(int)
>>>>>>> 0e17d83f

    return filtered_image


def dwt_levels(filtered_image, Levels, quantization_Array):
    """
    Gets an array of 4 elements (the output of the dwt function)
    and return an array by replacing the elements of the list that are
    addressed through the Levels array by dwt versions of them (replace 1
                                             element with a List of 4 elements)

    Args:
        filtered_image (numpy ndarray): The output of the dwt function that
        would be decomposed further.
         should have 4 elements

        quantization_Array (List): An array that contains four values for the
        quantization of each image
        should have 4 elemets

        Levels (a list of lists): The parts of the image that will be
        decomposed further.
        The Levels list should look like this [[0],[0,1],[1]]
        The above list means that the LL image would be decomposed again,
        then the new LH that was created from the LL image would be decomposed
        again, then the LH of the original image would be decomposed
        Adressing should use this code below
        LL:0
        LH:1
        HL:2
        HH:3

    """
    for i in range(0, len(Levels)):

        if len(Levels[i]) > i+1:
            raise Exception(
                '''The Array is not sorted correctly.An element that does not
                exist is called. The value of the subarray
                was: {}'''.format(Levels[i]))

        if len(Levels[i]) > 3:
            raise Exception(
                '''The length of each subarray should not exceed 3.
                 The value of the subarray was: {}'''.format(Levels[i]))

        if len(Levels[i]) == 1:

            filtered_image[Levels[i][0]] = dwt(
                filtered_image[Levels[i][0]], quantization_Array)

        if len(Levels[i]) == 2:

            filtered_image[Levels[i][0]][Levels[i][1]] = dwt(
                filtered_image[Levels[i][0]][Levels[i][1]], quantization_Array)

        if len(Levels[i]) == 3:

            filtered_image[Levels[i][0]][Levels[i][1]][Levels[i][2]] = dwt(
                filtered_image[Levels[i][0]][Levels[i][1]][Levels[i][2]],
                quantization_Array)


def quantize(dct_divided_image, quantization_table):
    """
    Multiplies quantization table on DCT output
    Args:
        dct_divided_image (numpy ndarray): array of divided images
        - should have a shape of (n_blocks, box_size, box_size, n_channels)
         with dct applied to all of them
        quantization_table (numpy ndarray): quantization table (matrix)
        - should have a shape of (box_size, box_size)
    Returns:
        quantized_dct_image (numpy ndarray): array of quantized image.
          same shape as dct_divided_image but element type ints
    """
    return np.array([(sub_image / quantization_table).round().astype(int)
                     for sub_image in dct_divided_image])


def generate_indecies_zigzag(rows=8, cols=8):
    """
    Gets the dimensions of an array, typically a square matrix,
    and returns an array of indecies for zigzag traversal

    NOTE:
    -This function imagines the matrix as a 4 wall room
    -Needed for the serialize and deserialized functions
    """
    # initial indecies
    i = j = 0
    # This is to change the style of traversing the matrix
    going_up = True

    forReturn = [[0, 0] for i in range(rows*cols)]

    for step in range(rows*cols):
        # take a step up
        i_new, j_new = (i-1, j+1) if going_up else (i+1, j-1)

        forReturn[step] = [i, j]
        if i_new >= rows:
            # you hit the ground
            j += 1
            going_up = not going_up
        elif j_new >= cols:
            # you hit the right wall
            i += 1
            going_up = not going_up
        elif i_new < 0:
            # you hit the ceiling
            j += 1
            going_up = not going_up
        elif j_new < 0:
            # you hit the right wall
            i += 1
            going_up = not going_up
        elif i_new == rows and j_new == cols:
            # you are done
            assert step == (rows*cols - 1)
        else:
            i, j = i_new, j_new

    return forReturn


def dwt_serialize(filtered_image, output, length):
    """
    This function takes the output of the dwt_levels and serializes the list.
    The serialization is done by order of apperance in the filtered_image
    e.g.:[[LL,LH,HL,HH],LH,HL,HH] 
    is serialized by taking the first element , if found to be a list then the
    elements within this list
    would each be serialized and appended to to the output list, if found to be
    a numpy array then it would be serialized without further steps.

    args:
    filtered_image(list): This should be a list that can contain either numpy
                            arrays or a list of numpy arrays 
    output(list): should be passed as an empty list that will contain the final
                  serialized data of the image
    length(list):should be passed as an empty list that will contain the
             serialized length of each numpy array within the filtered_image


    """
    for i in filtered_image:
        if isinstance(i, list):
            # append the output of the recursion to the main arguments (output,
            # length)
            output_temp, length_temp = dwt_serialize(i, [], [])
            output = output + output_temp
            length.append(length_temp)
        else:
            # append the data of the serialized elements to the main arguments
            # (output,length)
            new_output = (serialize(i, True).tolist())
            output = output+new_output
            length = length+[len(new_output)]
    return output, length


def serialize(quantized_dct_image, jpeg2000=False):
    """
    Serializes the quantized image
    Args:
        quantized_dct_image (numpy ndarray): array of quantized image.
          - should have a shape of (X, box_size, box_size, n_channels)
           with dtype Int
    Returns:
        serialized (numpy ndarray): 1d array
          has shape (X*box_size*box_size*n_channels,)
    """
    # All about resizing right.

    # This approach is simple. While travelling the matrix in the usual
    #  fashion, on basis of parity of the sum of the indices of the element,
    #  add that particular element to the list either at the beginning or
    #  at the end if sum of i and j is either even or odd respectively.
    #  Print the solution list as it is.

    if not jpeg2000:
        rows, columns = quantized_dct_image[0].shape
        output = np.zeros(len(quantized_dct_image)*rows*columns, dtype='int')
        step = 0
        for matrix in quantized_dct_image:
            for i, j in generate_indecies_zigzag(rows, columns):
                output[step] = matrix[i, j]
                step += 1
    else:
        rows, columns = quantized_dct_image.shape
        output = np.zeros(rows*columns, dtype='int')
        step = 0
        for i, j in generate_indecies_zigzag(rows, columns):
            output[step] = quantized_dct_image[i, j]
            step += 1

    return output


def run_length_code(serialized):
    """
    Applied run length coding to the serialized image.
    Args:
        serialized (numpy ndarray): 1d array
          has shape (X*box_size*box_size*n_channels,)
    Returns:
        rlcoded  (numpy ndarray): 1d array
          Encoded in decimal not binary [Kasem]
    """
    # Local Variables
    max_len = 255  # we do not want numbers bigger than 255
    rlcoded = []
    zero_count = 0  # counter for zeros
    # logic
    for number in serialized:
        if number == 0:
            zero_count += 1
            if zero_count == max_len:
                # max number of zeros reached
                rlcoded.append(0)  # indicator of zeros
                rlcoded.append(zero_count)  # number of zeros
                zero_count = 0
        else:
            if zero_count > 0:
                rlcoded.append(0)
                rlcoded.append(zero_count)
                zero_count = 0
            rlcoded.append(number)
    # for handeling trailing zeros
    if zero_count > 0:
        rlcoded.append(0)
        rlcoded.append(zero_count)
    # logic
    return np.asarray(rlcoded)


def huffman_encode(rlcoded):
    """
    Encodes The run-length coded again with Huffman coding.
    returns a string of a List of 0 and 1
     (same choice for decoder and encoder)
    Args:
        rlcoded (numpy ndarray): 1d array
    Returns:
        huffcoded : List or String of 0s and 1s code to be sent or stored
        code_dict (dict): dict of symbol : code in binary
    """
    # get a dictionary of the frequency of each symbol
    counts_dict = dict(pd.Series(rlcoded).value_counts())
    # get the huffman encoding dictionary / map
    code_dict = h_encode(counts_dict)
    # list of strings to one joined string
    # encode each symbol to a string of zeros and ones and stitch together
    huffcoded = ''.join([code_dict[i] for i in rlcoded])
    return huffcoded, code_dict<|MERGE_RESOLUTION|>--- conflicted
+++ resolved
@@ -217,17 +217,6 @@
     LowPass_rows = np.zeros((nrow, ncol))
     HighPass_rows = np.zeros((nrow, ncol))
     for i in range(0, nrow):
-<<<<<<< HEAD
-        LowPass_rows[i, :] = lfilter(LPF, 1.0, image_array[i, :])
-        HighPass_rows[i, :] = lfilter(HPF, 1.0, image_array[i, :])
-    #for i in range(0, len(filtered_image)):
-     #   filtered_image[i] = filtered_image[i][0:filtered_image[i].shape[0]:2,:]
-    for i in range(0, ncol):
-        LL[:, i] = lfilter(LPF, 1.0, LowPass_rows[:, i])
-        LH[:, i] = lfilter(HPF, 1.0, LowPass_rows[:, i])
-        HL[:, i] = lfilter(LPF, 1.0, HighPass_rows[:, i])
-        HH[:, i] = lfilter(HPF, 1.0, HighPass_rows[:, i])
-=======
         LowPass_rows[i, :] = lfilter(LPF, image_array[i, :], LPF_center)
         HighPass_rows[i, :] = lfilter(HPF, image_array[i, :], HPF_center)
 
@@ -242,18 +231,12 @@
         LH[:, i] = lfilter(HPF, LowPass_rows[:, i], HPF_center)
         HL[:, i] = lfilter(LPF, HighPass_rows[:, i], LPF_center)
         HH[:, i] = lfilter(HPF, HighPass_rows[:, i], HPF_center)
->>>>>>> 0e17d83f
 
     # down sample columns and quantize
     for i in range(0, len(filtered_image)):
-<<<<<<< HEAD
-        filtered_image[i] = filtered_image[i][0:filtered_image[i].shape[0]:2,0:filtered_image[i].shape[1]:2]
-        filtered_image[i] = round(filtered_image[i]/quantization_Array[i])
-=======
         filtered_image[i] = filtered_image[i][::2, :]
         filtered_image[i] = np.round(
             filtered_image[i]/quantization_Array[i]).astype(int)
->>>>>>> 0e17d83f
 
     return filtered_image
 
